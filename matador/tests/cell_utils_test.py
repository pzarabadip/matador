#!/usr/bin/env python
import unittest
from matador.utils.cell_utils import abc2cart, cart2abc, cart2volume, create_simple_supercell
from matador.utils.cell_utils import cart2frac, frac2cart
from matador.utils.cell_utils import doc2spg
from matador.scrapers.castep_scrapers import castep2dict, res2dict, cell2dict
from matador.similarity.pdf_similarity import PDF, PDFOverlap
from matador.export import doc2cell
from functools import reduce
import numpy as np
from os.path import realpath
try:
    from matador.utils.cell_utils import get_seekpath_kpoint_path
    from seekpath import get_path
    imported_seekpath = True
except:
    imported_seekpath = False

# grab abs path for accessing test data
REAL_PATH = '/'.join(realpath(__file__).split('/')[:-1]) + '/'


class CellUtilTest(unittest.TestCase):
    """ Tests cell util functions. """
    def testCart2AbcConversions(self):
        castep_fname = REAL_PATH + 'data/Na3Zn4-OQMD_759599.castep'
        failed_open = False
        try:
            f = open(castep_fname, 'r')
        except:
            failed_open = True
            print('Failed to open test case', castep_fname, '- please check installation.')
        if not failed_open:
            f.close()
            test_doc, s = castep2dict(castep_fname, db=True, verbosity=5)
            try:
                self.assertTrue(np.allclose(test_doc['lattice_abc'], cart2abc(test_doc['lattice_cart'])),
                                msg='Conversion cart2abc failed.')
                self.assertTrue(np.allclose(cart2abc(test_doc['lattice_cart']), cart2abc(abc2cart(test_doc['lattice_abc']))),
                                msg='Conversion abc2cart failed.')
                self.assertAlmostEqual(test_doc['cell_volume'], cart2volume(test_doc['lattice_cart']),
                                       msg='Failed to calculate volume from lattice vectors.', places=5)
                self.assertIsInstance(test_doc['lattice_abc'], list, msg='Failed abc numpy cast to list')
                self.assertIsInstance(test_doc['lattice_cart'], list, msg='Failed cartesian numpy cast to list')
                cart_pos = frac2cart(test_doc['lattice_cart'], test_doc['positions_frac'])
                back2frac = cart2frac(test_doc['lattice_cart'], cart_pos)
                np.testing.assert_array_almost_equal(back2frac, test_doc['positions_frac'])
            except(AssertionError):
                print('cart:', test_doc['lattice_cart'], abc2cart(test_doc['lattice_abc']))
                print('abc:', test_doc['lattice_abc'], cart2abc(test_doc['lattice_cart']))
                print('volume:', test_doc['cell_volume'], cart2volume(test_doc['lattice_cart']))
                raise AssertionError

    def testSupercellCreator(self):
        castep_fname = REAL_PATH + 'data/Na3Zn4-OQMD_759599.castep'
        failed_open = False
        num_tests = 3
        try:
            f = open(castep_fname, 'r')
        except:
            failed_open = True
            print('Failed to open test case', castep_fname, '- please check installation.')
        if not failed_open:
            f.close()
            test_doc, s = castep2dict(castep_fname, db=True, verbosity=5)
            _iter = 0
            while _iter < num_tests:
                extension = np.random.randint(low=1, high=5, size=(3)).tolist()
                if extension == [1, 1, 1]:
                    extension[np.random.randint(low=0, high=2)] += 1
                num_images = reduce(lambda x, y: x*y, extension)

                supercell = create_simple_supercell(test_doc, tuple(extension))
                self.assertEqual(supercell['num_atoms'], num_images*test_doc['num_atoms'])
                self.assertAlmostEqual(supercell['cell_volume'], num_images*test_doc['cell_volume'], places=3)
                self.assertEqual(len(supercell['positions_frac']), num_images*len(test_doc['positions_frac']))
                for i in range(3):
                    np.testing.assert_array_equal(np.asarray(supercell['lattice_cart'][i]), extension[i]*np.asarray(test_doc['lattice_cart'][i]))
                self.assertLess(pdf_sim_dist(test_doc, supercell), 1e-3)
                _iter += 1

            # test error for 1x1x1
            try:
                supercell = create_simple_supercell(test_doc, (1, 1, 1))
                error = False
            except:
                error = True
            self.assertTrue(error)

        res_fname = REAL_PATH + 'data/parent2.res'
        failed_open = False
        try:
            f = open(res_fname, 'r')
        except:
            failed_open = True
        if not failed_open:
            f.close()
            test_doc, s = res2dict(res_fname, db=False, verbosity=0)
            while _iter < num_tests:
                extension = np.random.randint(low=1, high=5, size=(3, 1)).tolist()
                num_images = reduce(map(lambda x, y: x*y, extension))

                supercell = create_simple_supercell(test_doc, tuple(extension))
                self.assertEqual(supercell['num_atoms'], num_images*test_doc['num_atoms'])
                self.assertAlmostEqual(supercell['cell_volume'], num_images*test_doc['cell_volume'], places=3)
                self.assertEqual(len(supercell['positions_frac']), num_images*len(test_doc['positions_frac']))
                for i in range(3):
                    np.testing.assert_array_equal(np.asarray(supercell['lattice_cart'][i]), extension[i]*np.asarray(test_doc['lattice_cart'][i]))
                self.assertLess(pdf_sim_dist(test_doc, supercell), 1e-3)
                _iter += 1

            # test error for 1x1x1
            try:
                supercell = create_simple_supercell(test_doc, (1, 1, 1))
                error = False
            except:
                error = True
            self.assertTrue(error)

    def testRecipToReal(self):
        from matador.utils.cell_utils import real2recip
        real_lattice = [[5.5902240, 0, 0], [3.7563195, 4.1401290, 0], [-2.9800295, -1.3200288, 8.5321695]]
        recip_lattice = real2recip(real_lattice)
        np.testing.assert_array_almost_equal(np.asarray(recip_lattice),
                                             np.asarray([[1.1239595, -1.0197632, 0.2347956], [0.0, 1.5176303, 0.2347956], [0, 0, 0.7364112]]))

        real_lattice = [[6.0235150, 0, 0], [0.0, 5.6096010, 0], [-5.0202472, 0, 10.0218337]]
        recip_lattice = real2recip(real_lattice)
        np.testing.assert_array_almost_equal(np.asarray(recip_lattice),
                                             np.asarray([[1.0431094, 0, 0.5225256], [0, 1.1200770, 0], [0, 0, 0.6269494]]))

    def testCalcMPSpacing(self):
        from matador.utils.cell_utils import calc_mp_spacing
        real_lattice = [[6.0235150, 0, 0], [0.0, 5.6096010, 0], [-5.0202472, 0, 10.0218337]]
        mp_grid = [4, 4, 2]
        spacing = calc_mp_spacing(real_lattice, mp_grid, prec=3)
        self.assertEqual(spacing, 0.05)
        spacing = calc_mp_spacing(real_lattice, mp_grid, prec=2)
        self.assertAlmostEqual(spacing, 0.05)
        spacing = calc_mp_spacing(real_lattice, mp_grid, prec=5)
        self.assertAlmostEqual(spacing, 0.05, places=3)

<<<<<<< HEAD
    def testCalcMPGrid(self):
        from matador.utils.cell_utils import calc_mp_grid
        real_lattice = [[6.0235150, 0, 0], [0.0, 5.6096010, 0], [-5.0202472, 0, 10.0218337]]
        spacing = 0.05
        self.assertEqual(calc_mp_grid(real_lattice, spacing), [4, 4, 2])

=======
    @unittest.skipIf(not imported_seekpath, 'Seekpath package not found in this distribution')
>>>>>>> c8a53eae
    def testKPointPath(self):

        cell, s = castep2dict(REAL_PATH + 'data/Na3Zn4-OQMD_759599.castep')
        std_cell, path, seekpath_results = get_seekpath_kpoint_path(cell, spacing=0.01, debug=True)
        self.assertEqual(539, len(path))

        self.assertLess(pdf_sim_dist(cell, std_cell), 0.05)

        import glob
        from os import remove
        fnames = glob.glob(REAL_PATH + 'data/bs_test/*.res')
        for fname in fnames:
            doc, s = res2dict(fname, db=False)
            doc['cell_volume'] = cart2volume(doc['lattice_cart'])
            std_doc, path, seekpath_results = get_seekpath_kpoint_path(doc, spacing=0.01, debug=True)
            seekpath_results_path = get_path(doc2spg(doc))
            cell_path = fname.replace('.res', '.cell')
            doc2cell(std_doc, cell_path)
            new_doc, s = cell2dict(cell_path, outcell=True, positions=True, db=False)
            assert 'positions_frac' in new_doc
            remove(cell_path)
            seekpath_new_results = get_path(doc2spg(new_doc))
            self.assertEqual(seekpath_new_results['bravais_lattice_extended'], seekpath_results_path['bravais_lattice_extended'])

            dist = pdf_sim_dist(doc, std_doc)
            self.assertLess(dist, 0.01)
            dist = pdf_sim_dist(doc, new_doc)
            self.assertLess(dist, 0.01)

    def testSpgStandardize(self):
        from matador.utils.cell_utils import standardize_doc_cell
        import glob
        doc, s = castep2dict(REAL_PATH + 'data/Na3Zn4-OQMD_759599.castep')
        std_doc = standardize_doc_cell(doc)
        dist = pdf_sim_dist(doc, std_doc)
        self.assertLess(dist, 0.01)

        fnames = glob.glob(REAL_PATH + 'data/bs_test/*.res')
        for fname in fnames:
            doc, s = res2dict(fname, db=False)
            doc['cell_volume'] = cart2volume(doc['lattice_cart'])
            std_doc = standardize_doc_cell(doc)
            dist = pdf_sim_dist(doc, std_doc)
            self.assertLess(dist, 0.01)


def pdf_sim_dist(doc_test, doc_supercell):
    doc_test['text_id'] = ['test', 'cell']
    doc_supercell['text_id'] = ['super', 'cell']
    pdf_test = PDF(doc_test, low_mem=True)
    pdf_supercell = PDF(doc_supercell, low_mem=True)
    overlap = PDFOverlap(pdf_test, pdf_supercell)
    return overlap.similarity_distance


if __name__ == '__main__':
    unittest.main()<|MERGE_RESOLUTION|>--- conflicted
+++ resolved
@@ -140,16 +140,13 @@
         spacing = calc_mp_spacing(real_lattice, mp_grid, prec=5)
         self.assertAlmostEqual(spacing, 0.05, places=3)
 
-<<<<<<< HEAD
     def testCalcMPGrid(self):
         from matador.utils.cell_utils import calc_mp_grid
         real_lattice = [[6.0235150, 0, 0], [0.0, 5.6096010, 0], [-5.0202472, 0, 10.0218337]]
         spacing = 0.05
         self.assertEqual(calc_mp_grid(real_lattice, spacing), [4, 4, 2])
 
-=======
     @unittest.skipIf(not imported_seekpath, 'Seekpath package not found in this distribution')
->>>>>>> c8a53eae
     def testKPointPath(self):
 
         cell, s = castep2dict(REAL_PATH + 'data/Na3Zn4-OQMD_759599.castep')
