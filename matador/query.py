# coding: utf-8
""" This file implements all queries to the database,
including parsing user inputs, displaying results
and calling other functionality.
"""

from __future__ import print_function
# standard library
from os import devnull
from sys import exit
import sys
from itertools import combinations
from traceback import print_exc
# matador modules
from matador.utils.print_utils import print_failure, print_warning, print_success, print_notify
from matador.utils.chem_utils import get_periodic_table, get_formula_from_stoich
from matador.utils.chem_utils import parse_element_string, get_stoich_from_formula
from matador.utils.cursor_utils import display_results
from matador.utils.db_utils import make_connection_to_collection, load_custom_settings
# external libraries
import pymongo as pm
import numpy as np
from bson.son import SON
from bson.json_util import dumps
from bson.objectid import ObjectId


class DBQuery(object):
    """ Class that implements queries to MongoDB
    structure database.
    """
    def __init__(self, client=False, collections=False, subcmd='query', debug=False, quiet=False, **kwargs):
        """ Parse arguments from matador or API call
        before calling query.
        """
        # read args
        self.args = kwargs
        self.debug = debug
        if self.args.get('testing') is None:
            self.args['testing'] = False

<<<<<<< HEAD
        print(self.args['testing'])

=======
>>>>>>> a4e500e2
        if debug:
            print(self.args)
        if self.args.get('subcmd') is None:
            self.args['subcmd'] = subcmd
        if client:
            self.client = client
            self.db = client.crystals
        if collections is not False:
            self.collections = collections

        if quiet:
            f = open(devnull, 'w')
            sys.stdout = f

        # if empty collections, assume called from API and read kwargs,
        # also need to connect to db
        if (not collections or not client) and not self.args.get('testing'):
            self.mongo_settings = load_custom_settings(config_fname=self.args.get('config_fname'))
            self.client, self.db, self.collections = make_connection_to_collection(self.args.get('db'), mongo_settings=self.mongo_settings)

        # improve this clause at some point
        if self.args.get('summary') or self.args.get('subcmd') in ['swaps', 'polish']:
            self.top = -1
        else:
            self.top = self.args.get('top') if self.args.get('top') is not None else 10

        self.delta_E = self.args.get('delta_E')

        # define some periodic table macros
        self.periodic_table = get_periodic_table()

        # create the dictionary to pass to MongoDB
        self.construct_query()

        if not self.args.get('testing'):
            # execute the query
            self.perform_query()

        if self.args.get('uniq'):
            from matador.similarity.similarity import get_uniq_cursor
            print_notify('Filtering for unique structures...')
            if self.args.get('top') is not None:
                unique_set, _, _, _ = get_uniq_cursor(self.cursor[:self.args.get('top')],
                                                      debug=self.args.get('debug'), projected=True, sim_tol=self.args.get('uniq'))
                print('Filtered {} down to {}'.format(min(len(self.cursor),
                                                      self.args.get('top')),
                                                      len(unique_set)))
            else:
                unique_set, _, _, _ = get_uniq_cursor(self.cursor, debug=self.args.get('debug'), sim_tol=self.args.get('uniq'), projected=True)
                print('Filtered {} down to {}'.format(len(self.cursor),
                                                      len(unique_set)))
            self.cursor = [self.cursor[ind] for ind in unique_set]
            display_results(self.cursor, hull=None, args=self.args)

        if not client and not self.args.get('testing'):
            self.client.close()

        if quiet:
            f.close()
            sys.stdout = sys.__stdout__

    def construct_query(self):
        """ Set up query dict and perform query depending on
        command-line / API arguments.
        """
        self.cursor = EmptyCursor()

        # initalize query_dict to '$and' all queries
        self.query_dict = dict()
        self.query_dict['$and'] = []
        self.empty_query = True

        # benchmark enthalpy to display (set by calc_match)
        self.gs_enthalpy = 0.0

        # operate on one structure and related others
        if self.args.get('id') is not None:
            if type(self.args.get('id')) == str:
                self.args['id'] = self.args['id'].strip().split(' ')
            self.cursor = []

            for collection in self.collections:
                query_dict = dict()
                query_dict['$and'] = []
                query_dict['$and'].append(self.query_id())
                if not self.args.get('ignore_warnings'):
                    query_dict['$and'].append(self.query_quality())
                self.repo = self.collections[collection]
                temp_cursor = self.repo.find(query_dict)
                for doc in temp_cursor:
                    self.cursor.append(doc)

            if len(self.cursor) < 1:
                exit('Could not find a match with ' + str(self.args.get('id')) + ' try widening your search.')
            elif len(self.cursor) >= 1:
                display_results(list(self.cursor)[:self.top], args=self.args)
                if len(self.cursor) > 1:
                    print_warning('WARNING: matched multiple structures with same text_id. ' +
                                  'The first one will be used.')
                if self.debug:
                    print(dumps(self.cursor[0], indent=1))

            if self.args.get('calc_match') or self.args['subcmd'] in ['hull', 'hulldiff', 'voltage']:
                # save special copy of calc_dict for hulls
                self.calc_dict = dict()
                self.calc_dict['$and'] = []
                # to avoid deep recursion, and since this is always called first
                # don't append, just set
                self.query_dict = self.query_calc(self.cursor[0])
                self.calc_dict['$and'] = list(self.query_dict['$and'])
                if self.args['subcmd'] in ['hull', 'hulldiff'] and self.args.get('composition') is None:
                    self.args['composition'] = ''
                    for elem in self.cursor[0]['stoichiometry']:
                        self.args['composition'] += elem[0]
                    self.args['composition'] = [self.args['composition']]
                self.empty_query = False

        # create alias for formula for backwards-compatibility
        self.args['stoichiometry'] = self.args.get('formula')
        if self.args.get('stoichiometry') is not None:
            self.query_dict['$and'].append(self.query_stoichiometry())
            self.empty_query = False

        if self.args.get('composition') is not None:
            self.query_dict['$and'].append(self.query_composition())
            self.empty_query = False

        if self.args.get('num_species') is not None:
            self.query_dict['$and'].append(self.query_num_species())
            self.empty_query = False

        if self.args.get('space_group') is not None:
            self.query_dict['$and'].append(self.query_space_group())
            self.empty_query = False

        if self.args.get('num_fu') is not None:
            self.query_dict['$and'].append(self.query_num_fu())
            self.empty_query = False

        if self.args.get('tags') is not None:
            self.query_dict['$and'].append(self.query_tags())
            self.empty_query = False

        if self.args.get('doi') is not None:
            self.query_dict['$and'].append(self.query_doi())
            self.empty_query = False

        if self.args.get('icsd') is not None:
            self.query_dict['$and'].append(self.query_icsd())
            self.empty_query = False

        if self.args.get('cutoff') is not None:
            self.query_dict['$and'].append(self.query_cutoff())
            self.empty_query = False

        if self.args.get('geom_force_tol') is not None:
            self.query_dict['$and'].append(self.query_geom_force_tol())
            self.empty_query = False

        if self.args.get('src_str') is not None:
            self.query_dict['$and'].append(self.query_source())
            self.empty_query = False

        if self.args.get('pressure') is not None:
            self.query_dict['$and'].append(self.query_pressure())
            self.empty_query = False

        if self.args.get('encapsulated') is True:
            self.query_dict['$and'].append(self.query_encap())
            self.empty_query = False

        if self.args.get('cnt_radius') is not None:
            self.query_dict['$and'].append(self.query_cnt_radius())
            self.empty_query = False

        if self.args.get('cnt_vector') is not None:
            self.query_dict['$and'].append(self.query_cnt_vector())
            self.empty_query = False

        if self.args.get('sedc') is not None:
            self.query_dict['$and'].append(self.query_sedc())
            self.empty_query = False

        if self.args.get('xc_functional') is not None:
            self.query_dict['$and'].append(self.query_xc_functional())
            self.empty_query = False

        if self.args.get('mp_spacing') is not None:
            self.query_dict['$and'].append(self.query_kpoints())
            self.empty_query = False

        if self.args.get('spin') is not None:
            tmp_dict = self.query_spin()
            if len(tmp_dict) != 0:
                self.query_dict['$and'].append(tmp_dict)
            self.empty_query = False

        if not self.args.get('ignore_warnings'):
            self.query_dict['$and'].append(self.query_quality())

        if self.args.get('time') is not None:
            self.query_dict['$and'].append(self.query_time())
            self.empty_query = False

    def perform_query(self):
        """ Find results that match the query_dict
        inside the MongoDB database.
        """
        # if no query submitted, find all
        if self.empty_query:
            if self.args.get('id') is None:
                for collection in self.collections:
                    self.repo = self.collections[collection]
                    if self.debug:
                        print('Empty query, showing all...')
                    self.cursor = self.repo.find().sort('enthalpy_per_atom', pm.ASCENDING)
                    if self.top == -1:
                        self.top = self.cursor.count()
                    self.cursor = list(self.cursor)
                    display_results(self.cursor[:self.top], args=self.args)

        # if no special query has been made already, begin executing the query
        if not self.empty_query:
            # self.cursors = []
            for collection in self.collections:
                self.repo = self.collections[collection]
                if self.debug:
                    print(dumps(self.query_dict, indent=1))
                # execute query
                self.cursor = list(self.repo.find(SON(self.query_dict)).sort('enthalpy_per_atom',
                                                                             pm.ASCENDING))
                # self.cursors.append(self.cursor)
                cursor_count = len(self.cursor)

                # if called as script, always print results
                if self.args.get('id') is None:
                    print(cursor_count, 'results found for query in', collection+'.')
                if self.args.get('subcmd') not in ['hull', 'hulldiff', 'voltage', 'swaps']:
                    if cursor_count >= 1:
                        self.num_to_display = cursor_count
                        if self.delta_E is not None:
                            self.cursor = list(self.cursor)
                            if len(set([get_formula_from_stoich(doc['stoichiometry']) for doc in self.cursor])) != 1:
                                print('Multiple stoichiometries in cursor, unable to filter by energy.')
                            else:
                                gs_enthalpy = self.cursor[0]['enthalpy_per_atom']
                                if self.debug:
                                    print('Filtering by {} eV/atom'.format(self.delta_E))
                                    print('gs_enthalpy = {}'.format(gs_enthalpy))
                                num_to_display = 1
                                for doc in self.cursor[1:]:
                                    if self.debug:
                                        print('dE = {}, {} {}'.format(doc['enthalpy_per_atom'] - gs_enthalpy, doc['text_id'][0], doc['text_id'][1]))
                                    if doc['enthalpy_per_atom'] - gs_enthalpy > self.delta_E:
                                        break
                                    else:
                                        num_to_display += 1
                                self.num_to_display = num_to_display
                                cursor_count = self.num_to_display
                                if self.debug:
                                    print('Displaying top {}'.format(self.num_to_display))
                        elif self.top == -1:
                            self.num_to_display = cursor_count
                            self.top = cursor_count
                        elif cursor_count > self.top:
                            self.num_to_display = self.top

                        display_results(list(self.cursor)[:self.num_to_display], args=self.args)

                if self.delta_E is not None:
                    self.cursor = self.cursor[:self.num_to_display]

            # building hull from just comp, find best structure to calc_match
            if self.args.get('id') is None and (self.args.get('subcmd') == 'hull' or
                                                self.args.get('subcmd') == 'hulldiff' or
                                                self.args.get('subcmd') == 'voltage' or
                                                self.args.get('hull_cutoff') is not None):
                if len(self.collections) == 1:
                    self.repo = self.collections[list(self.collections.keys())[0]]
                else:
                    exit('Hulls and voltage curves require just one source or --include_oqmd, exiting...')
                print('Creating hull from AJM db structures.')
                self.args['top'] = -1
                if self.args.get('biggest'):
                    print('\nFinding biggest calculation set for hull...\n')
                else:
                    print('\nFinding the best calculation set for hull...')

                test_cursors = []
                test_cursor_count = []
                test_query_dict = []
                calc_dicts = []
                cutoff = []
                sample = 2
                rand_sample = 5 if self.args.get('biggest') else 3
                i = 0
                count = len(self.cursor)
                if count <= 0:
                    exit('No structures found for hull.')
                while i < sample+rand_sample:
                    # start with sample/2 lowest enthalpy structures
                    if i < int(sample):
                        ind = i
                    # then do some random samples
                    else:
                        ind = np.random.randint(rand_sample if rand_sample < count-1 else 0, count-1)
                    id_cursor = list(self.repo.find({'text_id': self.cursor[ind]['text_id']}))
                    if len(id_cursor) > 1:
                        print_warning('WARNING: matched multiple structures with text_id ' +
                                      id_cursor[0]['text_id'][0] + ' ' +
                                      id_cursor[0]['text_id'][1] + '.' +
                                      ' Skipping this set...')
                        rand_sample += 1
                    else:
                        self.query_dict = dict()
                        try:
                            self.query_dict = self.query_calc(id_cursor[0])
                            cutoff.append(id_cursor[0]['cut_off_energy'])
                            calc_dicts.append(dict())
                            calc_dicts[-1]['$and'] = list(self.query_dict['$and'])
                            self.query_dict['$and'].append(self.query_composition())
                            if not self.args.get('ignore_warnings'):
                                self.query_dict['$and'].append(self.query_quality())
                            test_query_dict.append(self.query_dict)
                            test_cursors.append(
                                list(self.repo.find(SON(test_query_dict[-1])).sort('enthalpy_per_atom',
                                                                                   pm.ASCENDING)))
                            test_cursor_count.append(len(test_cursors[-1]))
                            print("{:^24}".format(self.cursor[ind]['text_id'][0] + ' ' +
                                                  self.cursor[ind]['text_id'][1]) +
                                  ': matched ' + str(test_cursor_count[-1]), 'structures.', end='\t-> ')
                            print('S-' if self.cursor[ind].get('spin_polarized') else '',
                                  self.cursor[ind]['sedc_scheme'] + '-' if self.cursor[ind].get('sedc_scheme') is not None else '',
                                  self.cursor[ind]['xc_functional'] + ', ',
                                  self.cursor[ind]['cut_off_energy'], ' eV, ',
                                  self.cursor[ind]['geom_force_tol'] if self.cursor[ind].get('geom_force_tol') is not None else 'xxx', ' eV/A, ',
                                  self.cursor[ind]['kpoints_mp_spacing'] if self.cursor[ind].get('kpoints_mp_spacing') is not None else 'xxx', ' 1/A', sep='')
                            if test_cursor_count[-1] == count:
                                print('Matched all structures...')
                                break
                            if test_cursor_count[-1] > 2*int(count/3):
                                print('Matched at least 2/3 of total number, composing hull...')
                                break
                        except(KeyboardInterrupt, SystemExit):
                            print('Received exit signal, exiting...')
                            exit()
                        except:
                            print_exc()
                            print_warning('Error with ' + id_cursor[0]['text_id'][0] + ' ' + id_cursor[0]['text_id'][1])
                            rand_sample += 1
                    i += 1

                if self.args.get('biggest'):
                    choice = np.argmax(np.asarray(test_cursor_count))
                else:
                    # by default, find highest cutoff hull as first proxy for quality
                    choice = np.argmax(np.asarray(cutoff))
                self.cursor = test_cursors[choice]
                print_success('Composing hull from set containing ' +
                              self.cursor[0]['text_id'][0] + ' ' + self.cursor[0]['text_id'][1])
                self.calc_dict = calc_dicts[choice]

    def __del__(self):
        """ Clean up any temporary databases on garbage
        collection of DBQuery object.
        """
        try:
            self.temp.drop()
        except:
            pass

    def query_stoichiometry(self, custom_stoich=None, partial_formula=None):
        """ Query DB for particular stoichiometry. """
        # alias stoichiometry
        if custom_stoich is None:
            stoich = self.args.get('stoichiometry')
            if isinstance(stoich, str):
                stoich = [stoich]
        else:
            stoich = custom_stoich
        if partial_formula is None:
            partial_formula = self.args.get('partial_formula')
        if ':' in stoich[0]:
            exit('Formula cannot contain ":", you probably meant to query composition.')

        stoich = get_stoich_from_formula(stoich[0])

        query_dict = dict()
        query_dict['$and'] = []

        for ind, _ in enumerate(stoich):
            elem = stoich[ind][0]
            fraction = stoich[ind][1]
            if '[' in elem or ']' in elem:
                types_dict = dict()
                types_dict['$or'] = list()
                elem = elem.strip('[').strip(']')
                if elem in self.periodic_table:
                    for group_elem in self.periodic_table[elem]:
                        types_dict['$or'].append(dict())
                        types_dict['$or'][-1]['stoichiometry'] = dict()
                        types_dict['$or'][-1]['stoichiometry']['$in'] = [[group_elem, fraction]]
                    query_dict['$and'].append(types_dict)
                elif ',' in elem:
                    for group_elem in elem.split(','):
                        types_dict['$or'].append(dict())
                        types_dict['$or'][-1]['stoichiometry'] = dict()
                        types_dict['$or'][-1]['stoichiometry']['$in'] = [[group_elem, fraction]]
                    query_dict['$and'].append(types_dict)
            else:
                stoich_dict = dict()
                stoich_dict['stoichiometry'] = dict()
                stoich_dict['stoichiometry']['$in'] = [[elem, fraction]]
                query_dict['$and'].append(stoich_dict)
        if not partial_formula:
            size_dict = dict()
            size_dict['stoichiometry'] = dict()
            size_dict['stoichiometry']['$size'] = len(stoich)
            query_dict['$and'].append(size_dict)

        return query_dict

    def query_ratio(self, ratios):
        """ Query DB for ratio of two elements.

        Input, e.g.:

            ratios = [['MoS', 2],
                      ['LiS', 1]]

        """
        query_dict = dict()
        for pair in ratios:
            query_dict['ratios.' + pair[0]] = pair[1]
        return query_dict

    def query_composition(self, custom_elem=None, partial_formula=None, elem_field='elems'):
        """ Query DB for all structures containing all the elements
        taken as input. Passing this function a number is a deprecated
        feature, replaced by query_num_species.

        Args:

            | custom_elem     : str, use to query custom string, rather than CLI args
            | partial_formula : bool, remove stoich size from query if True
            | elem_field      : str, which field to query for elems, either `atom_types` or `elems`

        """
        if custom_elem is None:
            if isinstance(self.args.get('composition'), str):
                elements = [self.args.get('composition')]
            else:
                elements = self.args.get('composition')
        else:
            elements = custom_elem
        if partial_formula is None:
            partial_formula = self.args.get('partial_formula')
        non_binary = False
        if ':' in elements[0]:
            non_binary = True
        # if there's only one string, try split it by caps
        if not non_binary:
            for char in elements[0]:
                if char.isdigit():
                    print_failure('Composition cannot contain a number.')
                    exit()

        elements = parse_element_string(elements[0])

        if self.args.get('intersection'):
            query_dict = dict()
            query_dict['$or'] = []
            size = len(elements)
            # iterate over all combinations
            for rlen in range(1, len(elements)+1):
                for combi in combinations(elements, r=rlen):
                    list_combi = list(combi)
                    types_dict = dict()
                    types_dict['$and'] = list()
                    types_dict['$and'].append(dict())
                    types_dict['$and'][-1]['stoichiometry'] = dict()
                    types_dict['$and'][-1]['stoichiometry']['$size'] = len(list_combi)
                    for elem in list_combi:
                        types_dict['$and'].append(dict())
                        types_dict['$and'][-1][elem_field] = dict()
                        types_dict['$and'][-1][elem_field]['$in'] = [elem]
                    query_dict['$or'].append(types_dict)
        elif non_binary:
            query_dict = dict()
            query_dict['$and'] = []
            size = 0
            for ind, elem in enumerate(elements):
                if elem != ':' and not elem.isdigit():
                    query_dict['$and'].append(self.query_composition(custom_elem=[elem], partial_formula=True))
                    size += 1
                if elem == ':':
                    # convert e.g. MoS2 to [['MoS', 2]]
                    # or LiMoS2 to [['LiMo', 1], ['MoS', '2], ['LiS', 2]]
                    ratio_elements = elements[ind+1:]
                    for ind in range(len(ratio_elements)):
                        if ind < len(ratio_elements)-1:
                            if not ratio_elements[ind].isdigit() and not ratio_elements[ind+1].isdigit():
                                ratio_elements.insert(ind+1, '1')
                    if not ratio_elements[-1].isdigit():
                        ratio_elements.append('1')
                    ratios = []
                    for ind in range(0, len(ratio_elements), 2):
                        for jind in range(ind, len(ratio_elements), 2):
                            if ratio_elements[ind] != ratio_elements[jind]:
                                ratios.append([ratio_elements[ind]+ratio_elements[jind],
                                               round(float(ratio_elements[ind+1])/float(ratio_elements[jind+1]), 3)])
                    query_dict['$and'].append(self.query_ratio(ratios))
        else:
            # expand group macros
            query_dict = dict()
            query_dict['$and'] = []
            size = len(elements)
            for ind, elem in enumerate(elements):
                # prototype for chemically motivated searches, e.g. transition metals
                if '[' in elem or ']' in elem:
                    types_dict = dict()
                    types_dict['$or'] = list()
                    elem = elem.strip('[').strip(']')
                    if elem in self.periodic_table:
                        for group_elem in self.periodic_table[elem]:
                            types_dict['$or'].append(dict())
                            types_dict['$or'][-1][elem_field] = dict()
                            types_dict['$or'][-1][elem_field]['$in'] = [group_elem]
                    elif ',' in elem:
                        for group_elem in elem.split(','):
                            types_dict['$or'].append(dict())
                            types_dict['$or'][-1][elem_field] = dict()
                            types_dict['$or'][-1][elem_field]['$in'] = [group_elem]
                else:
                    types_dict = dict()
                    types_dict[elem_field] = dict()
                    types_dict[elem_field]['$in'] = [elem]
                query_dict['$and'].append(types_dict)
        if not partial_formula and not self.args.get('intersection'):
            size_dict = dict()
            size_dict['stoichiometry'] = dict()
            size_dict['stoichiometry']['$size'] = size
            query_dict['$and'].append(size_dict)

        return query_dict

    def query_num_species(self):
        """ Query database for all structures with a
        given number of elements, e.g. binaries, ternaries etc.
        """
        num = self.args.get('num_species')
        if not isinstance(num, list):
            num = num
        elif isinstance(num, list):
            num = num[0]
        else:
            exit('--num_species takes a single integer or list containing a single integer')
        query_dict = dict()
        query_dict['stoichiometry'] = dict()
        query_dict['stoichiometry']['$size'] = num

        return query_dict

    def query_space_group(self):
        """ Query DB for all structures with given
        space group.
        """
        query_dict = dict()
        if not isinstance(self.args.get('space_group'), list):
            spg = [self.args.get('space_group')]
        else:
            spg = self.args.get('space_group')
        query_dict['space_group'] = str(spg[0])

        return query_dict

    def query_num_fu(self):
        """ Query DB for all structures with more than a
        given number of formula units in the simulation.
        """
        query_dict = dict()
        num = self.args.get('num_fu')
        if isinstance(num, list):
            num = num[0]
        query_dict['num_fu'] = dict()
        query_dict['num_fu']['$gte'] = num

        return query_dict

    def query_tags(self):
        """ Find all structures matching given tags. """
        query_dict = dict()
        query_dict['$and'] = []
        for tag in self.args.get('tags'):
            temp_dict = dict()
            temp_dict['tags'] = dict()
            temp_dict['tags']['$in'] = [tag]
            query_dict['$and'].append(temp_dict)

        return query_dict

    def query_doi(self):
        """ Find all structures matching given DOI,
        in format xxxx/xxxx.
        """
        doi = self.args.get('doi')
        if not isinstance(doi, list):
            doi = [doi]
        query_dict = dict()
        query_dict['doi'] = dict()
        query_dict['doi']['$in'] = doi

        return query_dict

    def query_id(self):
        """ Find all structures matching given tags. """
        query_dict = dict()
        query_dict['text_id'] = self.args.get('id')
        return query_dict

    def query_icsd(self):
        """ Find all structures matching given ICSD CollCode. """
        if not isinstance(self.args.get('icsd'), list):
            icsd = [self.args.get('icsd')]
        else:
            icsd = self.args.get('icsd')
        query_dict = dict()
        query_dict['icsd'] = dict()
        if self.args.get('icsd') == 0:
            query_dict['icsd']['$exists'] = True
        else:
            query_dict['icsd']['$eq'] = str(icsd[0])
        return query_dict

    def query_source(self):
        """ Find all structures with partial source string from args. """
        src_str = self.args.get('src_str')
        if not isinstance(src_str, list):
            src_str = [src_str]
        query_dict = dict()
        query_dict['source'] = dict()
        query_dict['source']['$in'] = src_str
        return query_dict

    def query_quality(self):
        """ Find all structures with non-zero or
        non-existent (e.g. OQMD) quality. """
        query_dict = dict()
        query_dict['$or'] = []
        query_dict['$or'].append(dict())
        query_dict['$or'][-1]['quality'] = dict()
        query_dict['$or'][-1]['quality']['$gt'] = 0
        query_dict['$or'].append(dict())
        query_dict['$or'][-1]['quality'] = dict()
        query_dict['$or'][-1]['quality']['$exists'] = False

        return query_dict

    def query_pressure(self):
        """ Query pressure, either by an exact match on external_pressure
        or an approximate match on the pressure on the cell, with tolerance
        of either 0.05 GPa or 10%.
        """
        input_pressure = self.args.get('pressure')

        if input_pressure < 0:
            approx_pressure = [1.1*input_pressure-0.05, 0.9*input_pressure+0.05]
        else:
            approx_pressure = [0.9*input_pressure-0.05, 1.1*input_pressure+0.05]

        query_dict = dict()
        query_dict['pressure'] = dict()
        query_dict['pressure']['$lt'] = approx_pressure[1]
        query_dict['pressure']['$gt'] = approx_pressure[0]

        return query_dict

    def query_encap(self):
        """ Query only CNT encapsulated structures. """
        query_dict = dict()
        query_dict['encapsulated'] = dict()
        query_dict['encapsulated']['$exists'] = True

        return query_dict

    def query_cnt_radius(self):
        """ Query structures within a nanotube of given radius
        to within a tolerance of 0.01 A.
        """
        query_dict = dict()
        if not isinstance(self.args.get('cnt_radius'), list):
            cnt_rad = [self.args.get('cnt_radius')]
        query_dict['cnt_radius'] = dict()
        query_dict['cnt_radius']['$gt'] = cnt_rad[0] - 0.01
        query_dict['cnt_radius']['$lt'] = cnt_rad[0] + 0.01

        return query_dict

    def query_cnt_vector(self):
        """ Query structures within a nanotube of given chiral vector. """
        query_dict = dict()
        if not isinstance(self.args.get('cnt_vector'), list) or len(self.args.get('cnt_vector')) != 2:
            exit('CNT vector query needs to be of form [n, m]')
        else:
            chiral_vec = self.args.get('cnt_vector')
        query_dict['cnt_chiral'] = dict()
        query_dict['cnt_chiral']['$eq'] = chiral_vec

        return query_dict

    def query_cutoff(self):
        """ Query all calculations above given plane-wave cutoff. """
        query_dict = dict()
        query_dict['cut_off_energy'] = dict()
        if not isinstance(self.args.get('cutoff'), list):
            cutoffs = [self.args.get('cutoff')]
        else:
            cutoffs = self.args.get('cutoff')
        if len(cutoffs) == 2:
            if cutoffs[0] > cutoffs[1]:
                exit('Cutoff query needs to be of form [min, max]')
            query_dict['cut_off_energy']['$gte'] = cutoffs[0]
            query_dict['cut_off_energy']['$lte'] = cutoffs[1]
        else:
            query_dict['cut_off_energy']['$gte'] = cutoffs[0]
        return query_dict

    def query_geom_force_tol(self):
        """ Query all calculations with the correct relaxed force tolerance. """
        query_dict = dict()
        query_dict['geom_force_tol'] = dict()
        if not isinstance(self.args.get('geom_force_tol'), list):
            tols = [self.args.get('geom_force_tol')]
        else:
            tols = self.args.get('geom_force_tol')
        if len(tols) == 2:
            if tols[0] > tols[1]:
                exit('Force tol needs to be of form [min, max]')
            query_dict['geom_force_tol']['$gte'] = tols[0]
            query_dict['geom_force_tol']['$lte'] = tols[1]
        else:
            query_dict['geom_force_tol']['$lte'] = tols[0]
        return query_dict

    def query_sedc(self):
        """ Query all calculations using given SEDC scheme.

        Use --sedc null to query for no dispersion correction.
        """
        query_dict = dict()
        if self.args.get('sedc') != 'null':
            query_dict['sedc_scheme'] = self.args.get('sedc')
        else:
            query_dict['sedc_scheme'] = dict()
            query_dict['sedc_scheme']['$exists'] = False

        return query_dict

    def query_xc_functional(self, xc_functional=None):
        """ Query all calculations with specified xc-functional.

        Args:

            | xc_functional: str, CASTEP string for xc-functional to override CLI.

        """
        query_dict = dict()
        if xc_functional is None:
            if isinstance(self.args.get('xc_functional'), list):
                xc_functional = self.args.get('xc_functional')[0]
            else:
                xc_functional = self.args.get('xc_functional')
        if xc_functional is not None:
            query_dict['xc_functional'] = xc_functional.upper()
        return query_dict

    def query_kpoints(self):
        """ Query all calculations with finer than the given
        kpoint sampling.
        """
        query_dict = dict()
        if not isinstance(self.args.get('mp_spacing'), list):
            mp_spacing = [self.args.get('mp_spacing')]
        else:
            mp_spacing = self.args.get('mp_spacing')
        tol = 0.01
        if self.args.get('kpoint_tolerance') is not None:
            try:
                tol = float(self.args.get('kpoint_tolerance'))
            except:
                print_warning('Failed to read custom kpoint tolerance.')
        query_dict['kpoints_mp_spacing'] = dict()
        query_dict['kpoints_mp_spacing']['$lte'] = mp_spacing[0] + tol
        query_dict['kpoints_mp_spacing']['$gte'] = mp_spacing[0] - tol
        return query_dict

    def query_spin(self, override=None):
        """ Query all calculations with spin polarisation,
        i.e. --spin n!=0, or non-spin-polarization, i.e. --spin 0.
        """
        query_dict = dict()
        if isinstance(self.args.get('spin'), list):
            spin = self.args.get('spin')[0]
        else:
            spin = self.args.get('spin')
        if spin == 'any':
            query_dict = dict()
        elif int(spin) == 0:
            query_dict['spin_polarized'] = dict()
            query_dict['spin_polarized']['$ne'] = True
        elif int(spin) > 0:
            query_dict['spin_polarized'] = True
        return query_dict

    def query_calc(self, doc):
        """ Find all structures with matching
        accuracy to specified structure.
        """
        self.gs_enthalpy = doc['enthalpy_per_atom']

        query_dict = {}
        query_dict['$and'] = []
        query_dict['$and'].append(self.query_xc_functional(xc_functional=doc.get('xc_functional')))
        if self.args.get('time') is not None:
            query_dict['$and'].append(self.query_time())
        if 'spin_polarized' in doc and doc['spin_polarized']:
            if self.args.get('spin') != 'any':
                temp_dict = dict()
                temp_dict['spin_polarized'] = doc['spin_polarized']
                query_dict['$and'].append(temp_dict)
        else:
            if self.args.get('spin') != 'any':
                temp_dict = dict()
                temp_dict['spin_polarized'] = dict()
                temp_dict['spin_polarized']['$ne'] = True
                query_dict['$and'].append(temp_dict)
        if 'geom_force_tol' in doc and doc['geom_force_tol'] != 0.05:
            temp_dict = dict()
            temp_dict['geom_force_tol'] = doc['geom_force_tol']
            query_dict['$and'].append(temp_dict)
        else:
            temp_dict = dict()
            temp_dict['$or'] = dict()
            temp_dict['$or'] = []
            temp_dict['$or'].append({'geom_force_tol': {'$exists': False}})
            temp_dict['$or'].append({'geom_force_tol': {'$eq': 0.05}})
            query_dict['$and'].append(temp_dict)
        if 'sedc_scheme' in doc:
            temp_dict = dict()
            temp_dict['sedc_scheme'] = doc['sedc_scheme']
            query_dict['$and'].append(temp_dict)
        else:
            temp_dict = dict()
            temp_dict['sedc_scheme'] = dict()
            temp_dict['sedc_scheme']['$exists'] = False
            query_dict['$and'].append(temp_dict)

        db = self.args.get('db')
        if isinstance(db, list):
            db = db[0]

        if self.args.get('loose') or (db is not None and 'oqmd' in db):
            return query_dict
            # temp_dict = dict()
            # query_dict.append(dict())
            # query_dict[-1]['cut_off_energy'] = doc['cut_off_energy']
        else:
            temp_dict = dict()
            temp_dict['kpoints_mp_spacing'] = dict()
            if self.args.get('kpoint_tolerance') is not None:
                try:
                    tol = float(self.args.get('kpoint_tolerance'))
                except:
                    print_warning('Failed to read custom kpoint tolerance.')
            else:
                tol = 0.01
            temp_dict['kpoints_mp_spacing']['$gte'] = doc['kpoints_mp_spacing'] - tol
            temp_dict['kpoints_mp_spacing']['$lte'] = doc['kpoints_mp_spacing'] + tol
            query_dict['$and'].append(temp_dict)
            query_dict['$and'].append(dict())
            query_dict['$and'][-1]['cut_off_energy'] = doc['cut_off_energy']
        if 'species_pot' in doc:
            for species in doc['species_pot']:
                temp_dict = dict()
                temp_dict['$or'] = []
                temp_dict['$or'].append(dict())
                temp_dict['$or'][-1]['species_pot.'+species] = dict()
                temp_dict['$or'][-1]['species_pot.'+species]['$exists'] = False
                temp_dict['$or'].append(dict())
                temp_dict['$or'][-1]['species_pot.'+species] = doc['species_pot'][species]
                query_dict['$and'].append(temp_dict)

        if self.debug:
            print('Calc match dict:')
            print(dumps(query_dict, indent=2))

        return query_dict

    def query_time(self, preceding=True):
        """ Only include structures added before
        the date given in args['time'].
        """
        from datetime import datetime, timedelta
        from time import mktime
        query_dict = dict()
        time_period = timedelta(days=int(self.args.get('time')))
        time = (datetime.today() - time_period).timetuple()
        elapsed = str(hex(int(mktime(time))))[2:]
        cutoff_id = ObjectId(elapsed + '0000000000000000')
        query_dict['_id'] = dict()
        if preceding:
            query_dict['_id']['$lte'] = cutoff_id

        return query_dict

    def temp_collection(self, cursor):
        """ Create temporary collection
        for successive filtering.
        """
        # check temp doesn't already exist; drop if it does
        try:
            self.client.crystals.temp.drop()
        except:
            pass
        self.temp = self.client.crystals.temp
        if len(cursor) != 0:
            self.temp.insert(cursor)
        else:
            self.temp.drop()
            exit('No structures found.')

        return self.temp


class EmptyCursor:
    """ Empty cursor class for failures. """
    def count(self):
        return 0<|MERGE_RESOLUTION|>--- conflicted
+++ resolved
@@ -39,11 +39,6 @@
         if self.args.get('testing') is None:
             self.args['testing'] = False
 
-<<<<<<< HEAD
-        print(self.args['testing'])
-
-=======
->>>>>>> a4e500e2
         if debug:
             print(self.args)
         if self.args.get('subcmd') is None:
@@ -64,14 +59,6 @@
             self.mongo_settings = load_custom_settings(config_fname=self.args.get('config_fname'))
             self.client, self.db, self.collections = make_connection_to_collection(self.args.get('db'), mongo_settings=self.mongo_settings)
 
-        # improve this clause at some point
-        if self.args.get('summary') or self.args.get('subcmd') in ['swaps', 'polish']:
-            self.top = -1
-        else:
-            self.top = self.args.get('top') if self.args.get('top') is not None else 10
-
-        self.delta_E = self.args.get('delta_E')
-
         # define some periodic table macros
         self.periodic_table = get_periodic_table()
 
@@ -79,27 +66,36 @@
         self.construct_query()
 
         if not self.args.get('testing'):
+
+            # improve this clause at some point
+            if self.args.get('summary') or self.args.get('subcmd') in ['swaps', 'polish']:
+                self.top = -1
+            else:
+                self.top = self.args.get('top') if self.args.get('top') is not None else 10
+
+            self.delta_E = self.args.get('delta_E')
+
             # execute the query
             self.perform_query()
 
-        if self.args.get('uniq'):
-            from matador.similarity.similarity import get_uniq_cursor
-            print_notify('Filtering for unique structures...')
-            if self.args.get('top') is not None:
-                unique_set, _, _, _ = get_uniq_cursor(self.cursor[:self.args.get('top')],
-                                                      debug=self.args.get('debug'), projected=True, sim_tol=self.args.get('uniq'))
-                print('Filtered {} down to {}'.format(min(len(self.cursor),
-                                                      self.args.get('top')),
-                                                      len(unique_set)))
-            else:
-                unique_set, _, _, _ = get_uniq_cursor(self.cursor, debug=self.args.get('debug'), sim_tol=self.args.get('uniq'), projected=True)
-                print('Filtered {} down to {}'.format(len(self.cursor),
-                                                      len(unique_set)))
-            self.cursor = [self.cursor[ind] for ind in unique_set]
-            display_results(self.cursor, hull=None, args=self.args)
-
-        if not client and not self.args.get('testing'):
-            self.client.close()
+            if self.args.get('uniq'):
+                from matador.similarity.similarity import get_uniq_cursor
+                print_notify('Filtering for unique structures...')
+                if self.args.get('top') is not None:
+                    unique_set, _, _, _ = get_uniq_cursor(self.cursor[:self.args.get('top')],
+                                                          debug=self.args.get('debug'), projected=True, sim_tol=self.args.get('uniq'))
+                    print('Filtered {} down to {}'.format(min(len(self.cursor),
+                                                          self.args.get('top')),
+                                                          len(unique_set)))
+                else:
+                    unique_set, _, _, _ = get_uniq_cursor(self.cursor, debug=self.args.get('debug'), sim_tol=self.args.get('uniq'), projected=True)
+                    print('Filtered {} down to {}'.format(len(self.cursor),
+                                                          len(unique_set)))
+                self.cursor = [self.cursor[ind] for ind in unique_set]
+                display_results(self.cursor, hull=None, args=self.args)
+
+            if not client and not self.args.get('testing'):
+                self.client.close()
 
         if quiet:
             f.close()
